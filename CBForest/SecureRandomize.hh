//
//  SecureRandomize.hh
//  CBForest
//
//  Created by Jens Alfke on 12/28/15.
//  Copyright © 2015 Couchbase. All rights reserved.
//

#ifndef SecureRandomize_h
#define SecureRandomize_h


#if defined(_CRYPTO_CC)

    // iOS and Mac OS implementation based on system-level CommonCrypto library:
    #include <CommonCrypto/CommonCryptor.h>
    #include <CommonCrypto/CommonRandom.h>

    static inline void SecureRandomize(slice s) {
        CCRandomGenerateBytes((void*)s.buf, s.size);
    }

    #define SECURE_RANDOMIZE_AVAILABLE 1

#elif defined(_CRYPTO_LIBTOMCRYPT)

    #include <tomcrypt.h>
    // TODO
    #define SECURE_RANDOMIZE_AVAILABLE 0

#elif defined(_CRYPTO_OPENSSL)

<<<<<<< HEAD
#include <openssl/rand.h>

static inline void SecureRandomize(slice s) {
    RAND_bytes((unsigned char *)s.buf, s.size);
    
}

#define SECURE_RANDOMIZE_AVAILABLE 1

=======
    #include <openssl/rand.h>

    static inline void SecureRandomize(slice s) {
        RAND_bytes((unsigned char *)s.buf, s.size);
    }

    #define SECURE_RANDOMIZE_AVAILABLE 1
>>>>>>> 3edeced1

#else

    #define SECURE_RANDOMIZE_AVAILABLE 0

#endif


#endif /* SecureRandomize_h */<|MERGE_RESOLUTION|>--- conflicted
+++ resolved
@@ -30,17 +30,6 @@
 
 #elif defined(_CRYPTO_OPENSSL)
 
-<<<<<<< HEAD
-#include <openssl/rand.h>
-
-static inline void SecureRandomize(slice s) {
-    RAND_bytes((unsigned char *)s.buf, s.size);
-    
-}
-
-#define SECURE_RANDOMIZE_AVAILABLE 1
-
-=======
     #include <openssl/rand.h>
 
     static inline void SecureRandomize(slice s) {
@@ -48,7 +37,6 @@
     }
 
     #define SECURE_RANDOMIZE_AVAILABLE 1
->>>>>>> 3edeced1
 
 #else
 
