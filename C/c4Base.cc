//
// c4Base.cc
//
// Copyright (c) 2016 Couchbase, Inc All rights reserved.
//
// Licensed under the Apache License, Version 2.0 (the "License");
// you may not use this file except in compliance with the License.
// You may obtain a copy of the License at
//
// http://www.apache.org/licenses/LICENSE-2.0
//
// Unless required by applicable law or agreed to in writing, software
// distributed under the License is distributed on an "AS IS" BASIS,
// WITHOUT WARRANTIES OR CONDITIONS OF ANY KIND, either express or implied.
// See the License for the specific language governing permissions and
// limitations under the License.
//

#include "c4Internal.hh"
#include "c4Database.h"
#include "c4Document.h"
#include "c4Private.h"

#include "Logging.hh"
#include "StringUtil.hh"

#include "WebSocketInterface.hh"
#include "WebSocketImpl.hh"         // just for WSLogDomain
#include "SQLiteCpp/Exception.h"
#include "repo_version.h"    // Generated by get_repo_version.sh at build time
#include <ctype.h>
#include <algorithm>
#include <deque>
#include <mutex>
#include <set>

#ifdef _MSC_VER
#include <winerror.h>
#endif

#if defined(__clang__) // For __cxa_demangle
#include <cxxabi.h>
#endif


using namespace litecore;

extern "C" {
    CBL_CORE_API std::atomic_int gC4InstanceCount;
    CBL_CORE_API std::atomic_int gC4ExpectExceptions;
    bool C4ExpectingExceptions();
    bool C4ExpectingExceptions() { return gC4ExpectExceptions > 0; } // LCOV_EXCL_LINE
}


// LCOV_EXCL_START
static string getBuildInfo() {
#ifdef COUCHBASE_ENTERPRISE
    static const char *ee = "EE ";
#else
    static const char *ee = "";
#endif
#if LiteCoreOfficial
    return format("%sbuild number %s from commit %.8s", ee, LiteCoreBuildNum, GitCommit);
#else
    if (strcmp(GitBranch, "HEAD") == (0))
        return format("%sbuilt from commit %.8s%s on %s %s",
                      ee, GitCommit, GitDirty, __DATE__, __TIME__);
    else
        return format("%sbuilt from %s branch, commit %.8s%s on %s %s",
                      ee, GitBranch, GitCommit, GitDirty, __DATE__, __TIME__);
#endif
}


C4StringResult c4_getBuildInfo() C4API {
    return sliceResult(getBuildInfo());
}


C4StringResult c4_getVersion() C4API {
    string vers;
#if LiteCoreOfficial
    vers = format("%s (%s)", LiteCoreVersion, LiteCoreBuildNum);
#else
    #ifdef COUCHBASE_ENTERPRISE
    static const char *ee = "-EE";
    #else
        static const char *ee = "";
    #endif
    if (strcmp(GitBranch, "master") == (0) || strcmp(GitBranch, "HEAD") == (0))
        vers = format("%s%s (%.8s%.1s)", LiteCoreVersion, ee, GitCommit, GitDirty);
    else
        vers = format("%s%s (%s:%.8s%.1s)", LiteCoreVersion, ee, GitBranch, GitCommit, GitDirty);
#endif
    return sliceResult(vers);
}
// LCOV_EXCL_STOP

#pragma mark - ERRORS:


namespace c4Internal {

    static_assert((int)kC4MaxErrorDomainPlus1 == (int)error::NumDomainsPlus1,
                  "C4 error domains are not in sync with C++ ones");
    static_assert((int)kC4NumErrorCodesPlus1 == (int)error::NumLiteCoreErrorsPlus1,
                  "C4 error codes are not in sync with C++ ones");

    // A buffer that stores recently generated error messages, referenced by C4Error.internal_info
    static uint32_t sFirstErrorMessageInternalInfo = 1000;  // internal_info of 1st item in deque
    static deque<string> sErrorMessages;                    // last 10 error message strings
    static mutex sErrorMessagesMutex;


    void recordError(C4ErrorDomain domain, int code, string message, C4Error* outError) noexcept {
        if (outError) {
            outError->domain = domain;
            outError->code = code;
            outError->internal_info = 0;
            if (!message.empty()) {
                try {
                    lock_guard<mutex> lock(sErrorMessagesMutex);
                    sErrorMessages.emplace_back(message);
                    if (sErrorMessages.size() > kMaxErrorMessagesToSave) {
                        sErrorMessages.pop_front();
                        ++sFirstErrorMessageInternalInfo;
                    }
                    outError->internal_info = (uint32_t)(sFirstErrorMessageInternalInfo +
                                                         sErrorMessages.size() - 1);
                } catch (...) { }
            }
        }
    }

    void recordError(C4ErrorDomain domain, int code, C4Error* outError) noexcept {
        recordError(domain, code, string(), outError);
    }

    static string lookupErrorMessage(C4Error &error) {
        lock_guard<mutex> lock(sErrorMessagesMutex);
        int32_t index = error.internal_info - sFirstErrorMessageInternalInfo;
        if (index >= 0 && index < sErrorMessages.size()) {
            return sErrorMessages[index];
        } else {
            return string();
        }
    }
}


C4Error c4error_make(C4ErrorDomain domain, int code, C4String message) C4API {
    C4Error error;
    recordError(domain, code, toString(message), &error);
    return error;
}


void c4error_return(C4ErrorDomain domain, int code, C4String message, C4Error *outError) C4API {
    recordError(domain, code, toString(message), outError);
}


C4SliceResult c4error_getMessage(C4Error err) C4API {
    if (err.code == 0) {
        return sliceResult(nullptr);
    } else if (err.domain < 1 || err.domain >= (C4ErrorDomain)error::NumDomainsPlus1) {
        return sliceResult("unknown error domain");
    } else {
        // Custom message referenced in info field?
        string message = lookupErrorMessage(err);
        if (!message.empty())
            return sliceResult(message);
        // No; get the regular error message for this domain/code:
        error e((error::Domain)err.domain, err.code);
        return sliceResult(e.what());
    }
}

C4SliceResult c4error_getDescription(C4Error error) C4API {
    if (error.code == 0)
        return sliceResult("No error");
    alloc_slice message(c4error_getMessage(error));
    stringstream str;
    str << error::nameOfDomain((error::Domain)error.domain)
        << " error " << error.code
        << " \"" << message << "\"";
    return sliceResult(str.str());
}

char* c4error_getDescriptionC(C4Error error, char buffer[], size_t bufferSize) C4API {
    C4SliceResult msg = c4error_getDescription(error);
    auto len = min(msg.size, bufferSize-1);
    if (msg.buf)
        memcpy(buffer, msg.buf, len);
    buffer[len] = '\0';
    c4slice_free(msg);
    return buffer;
}


#pragma mark - ERROR UTILITIES:


using CodeList = const int[];
using ErrorSet = const int* [kC4MaxErrorDomainPlus1];


static bool errorIsInSet(C4Error err, ErrorSet set) {
    if (err.code != 0 && (unsigned)err.domain < kC4MaxErrorDomainPlus1) {
        const int *pCode = set[err.domain];
        if (pCode) {
            for (; *pCode != 0; ++pCode)
                if (*pCode == err.code)
                    return true;
        }
    }
    return false;
}


bool c4error_mayBeTransient(C4Error err) C4API {
    static CodeList kTransientPOSIX = {
        ENETRESET, ECONNABORTED, ECONNRESET, ETIMEDOUT, ECONNREFUSED, 0};

    static CodeList kTransientNetwork = {
        kC4NetErrDNSFailure,
        kC4NetErrTimeout,
        0};
    static CodeList kTransientWebSocket = {
        408, /* Request Timeout */
        429, /* Too Many Requests (RFC 6585) */
        500, /* Internal Server Error */
        502, /* Bad Gateway */
        503, /* Service Unavailable */
        504, /* Gateway Timeout */
        websocket::kCodeGoingAway,
        websocket::kCodeAbnormal,
<<<<<<< HEAD
=======
        websocket::kCodeUnexpectedCondition,
>>>>>>> 0267cc39
        0};
    static ErrorSet kTransient = { // indexed by C4ErrorDomain
        nullptr,
        nullptr,
        kTransientPOSIX,
        nullptr,
        nullptr,
        kTransientNetwork,
        kTransientWebSocket};
    return errorIsInSet(err, kTransient);
}

bool c4error_mayBeNetworkDependent(C4Error err) C4API {
    static CodeList kUnreachablePOSIX = {
        ENETDOWN, ENETUNREACH, ENOTCONN, ETIMEDOUT, 
#ifndef _MSC_VER
        EHOSTDOWN, // Doesn't exist on Windows
#endif
        EHOSTUNREACH,EADDRNOTAVAIL,
        EPIPE, 0};

    static CodeList kUnreachableNetwork = {
        kC4NetErrDNSFailure,
        kC4NetErrUnknownHost,   // Result may change if user logs into VPN or moves to intranet
        0};
    static ErrorSet kUnreachable = { // indexed by C4ErrorDomain
        nullptr,
        nullptr,
        kUnreachablePOSIX,
        nullptr,
        nullptr,
        kUnreachableNetwork,
        nullptr};
    return errorIsInSet(err, kUnreachable);
}


#pragma mark - SLICES:


C4SliceResult c4slice_createResult(C4Slice slice) {
    alloc_slice result(slice);
    result.retain();
    return {(void*)result.buf, result.size};
}


namespace c4Internal {

    C4SliceResult sliceResult(const char *str) {
        if (str)
            return C4SliceResult(slice(str));
        else
            return {nullptr, 0};
    }

    C4SliceResult sliceResult(const string &str) {
        return C4SliceResult(alloc_slice(str));
    }

    string toString(C4Slice s) {
        return slice(s).asString();
    }

}


#pragma mark - LOGGING:

// LCOV_EXCL_START
void c4log_writeToCallback(C4LogLevel level, C4LogCallback callback, bool preformatted) noexcept {
    LogDomain::setCallback((LogDomain::Callback_t)callback, preformatted);
    LogDomain::setCallbackLogLevel((LogLevel)level);
}
// LCOV_EXCL_STOP

bool c4log_writeToBinaryFile(C4LogLevel level, C4String path, C4Error *outError) noexcept {
    return tryCatch(outError, [=] {
        LogDomain::writeEncodedLogsTo(slice(path).asString(), (LogLevel)level,
                                      string("Generated by LiteCore ") + getBuildInfo());
    });
}

C4LogLevel c4log_callbackLevel() noexcept        {return (C4LogLevel)LogDomain::callbackLogLevel();} // LCOV_EXCL_LINE
C4LogLevel c4log_binaryFileLevel() noexcept      {return (C4LogLevel)LogDomain::fileLogLevel();}

void c4log_setCallbackLevel(C4LogLevel level) noexcept   {LogDomain::setCallbackLogLevel((LogLevel)level);} //LCOV_EXCL_LINE
void c4log_setBinaryFileLevel(C4LogLevel level) noexcept {LogDomain::setFileLogLevel((LogLevel)level);}


CBL_CORE_API const C4LogDomain kC4DefaultLog    = (C4LogDomain)&kC4Cpp_DefaultLog;
CBL_CORE_API const C4LogDomain kC4DatabaseLog   = (C4LogDomain)&DBLog;
CBL_CORE_API const C4LogDomain kC4QueryLog      = (C4LogDomain)&QueryLog;
CBL_CORE_API const C4LogDomain kC4SyncLog       = (C4LogDomain)&SyncLog;
CBL_CORE_API const C4LogDomain kC4WebSocketLog  = (C4LogDomain)&websocket::WSLogDomain;


C4LogDomain c4log_getDomain(const char *name, bool create) noexcept {
    if (!name)
        return kC4DefaultLog;
    auto domain = LogDomain::named(name);
    if (!domain && create)
        domain = new LogDomain(name);
    return (C4LogDomain)domain;
}


const char* c4log_getDomainName(C4LogDomain c4Domain) noexcept {
    auto domain = (LogDomain*)c4Domain;
    return domain->name();
}


C4LogLevel c4log_getLevel(C4LogDomain c4Domain) noexcept {
    auto domain = (LogDomain*)c4Domain;
    return (C4LogLevel) domain->level();
}


void c4log_setLevel(C4LogDomain c4Domain, C4LogLevel level) noexcept {
    auto domain = (LogDomain*)c4Domain;
    domain->setLevel((LogLevel)level);
}


void c4log_warnOnErrors(bool warn) noexcept {
    error::sWarnOnError = warn;
}


void c4log(C4LogDomain c4Domain, C4LogLevel level, const char *fmt, ...) noexcept {
    va_list args;
    va_start(args, fmt);
    c4vlog(c4Domain, level, fmt, args);
    va_end(args);
}


void c4vlog(C4LogDomain c4Domain, C4LogLevel level, const char *fmt, va_list args) noexcept {
    try {
        ((LogDomain*)c4Domain)->vlog((LogLevel)level, fmt, args);
    } catch (...) { }
}

// LCOV_EXCL_START
void c4slog(C4LogDomain c4Domain, C4LogLevel level, C4Slice msg) noexcept {
    if(msg.buf == nullptr) {
        return;
    }
    
    c4log(c4Domain, level, "%.*s", SPLAT(msg));
}
// LCOV_EXCL_STOP

#pragma mark - INSTANCE COUNTED:


int c4_getObjectCount() noexcept {
    return gC4InstanceCount + websocket::WebSocket::gInstanceCount;
}

// LCOV_EXCL_START
#if DEBUG
static mutex sInstancesMutex;
static set<const C4InstanceCounted*> sInstances;

void C4InstanceCounted::track() const {
    lock_guard<mutex> lock(sInstancesMutex);
    sInstances.insert(this);
}

void C4InstanceCounted::untrack() const {
    lock_guard<mutex> lock(sInstancesMutex);
    sInstances.erase(this);
}

void c4_dumpInstances(void) C4API {
    char* unmangled = nullptr;
    lock_guard<mutex> lock(sInstancesMutex);
    for (const C4InstanceCounted *obj : sInstances) {
        const char *name =  typeid(*obj).name();
#ifdef __clang__
        int status;
        size_t unmangledLen = 0;
        unmangled = abi::__cxa_demangle(name, unmangled, &unmangledLen, &status);
        if (unmangled && status == 0)
            name = unmangled;
#endif
        fprintf(stderr, "    * %s at %p\n", name, obj);
    }
    free(unmangled);
}

#else
void c4_dumpInstances(void) C4API { }
#endif
// LCOV_EXCL_STOP<|MERGE_RESOLUTION|>--- conflicted
+++ resolved
@@ -236,10 +236,7 @@
         504, /* Gateway Timeout */
         websocket::kCodeGoingAway,
         websocket::kCodeAbnormal,
-<<<<<<< HEAD
-=======
         websocket::kCodeUnexpectedCondition,
->>>>>>> 0267cc39
         0};
     static ErrorSet kTransient = { // indexed by C4ErrorDomain
         nullptr,
