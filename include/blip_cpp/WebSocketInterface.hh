//
// WebSocketInterface.hh
//
// Copyright (c) 2016 Couchbase, Inc All rights reserved.
//
// Licensed under the Apache License, Version 2.0 (the "License");
// you may not use this file except in compliance with the License.
// You may obtain a copy of the License at
//
// http://www.apache.org/licenses/LICENSE-2.0
//
// Unless required by applicable law or agreed to in writing, software
// distributed under the License is distributed on an "AS IS" BASIS,
// WITHOUT WARRANTIES OR CONDITIONS OF ANY KIND, either express or implied.
// See the License for the specific language governing permissions and
// limitations under the License.
//

#pragma once
<<<<<<< HEAD
#include "fleece/Fleece.hh"
=======
#include "FleeceCpp.hh"
#include "Error.hh"
>>>>>>> 2fc5fa2c
#include "Logging.hh"
#include "RefCounted.hh"
#include <atomic>
#include <map>
#include <string>

namespace litecore { namespace websocket {
    using fleece::RefCounted;
    using fleece::Retained;

    class WebSocket;
    class Delegate;

    /** Reasons for a WebSocket closing. */
    enum CloseReason {
        kWebSocketClose,        // Closed by WebSocket protocol
        kPOSIXError,            // Closed due to IP socket error (see <errno.h>)
        kNetworkError,          // Closed due to other network error (see NetworkError below)
        kException,             // Closed due to an exception being thrown
        kUnknownError
    };

    /** Standardized WebSocket close codes. */
    enum CloseCode {
        kCodeNormal = 1000,
        kCodeGoingAway,
        kCodeProtocolError,
        kCodeUnsupportedData,
        kCodeStatusCodeExpected = 1005,     // Never sent
        kCodeAbnormal,                      // Never sent
        kCodeInconsistentData,
        kCodePolicyViolation,
        kCodeMessageTooBig,
        kCodeExtensionNotNegotiated,
        kCodeUnexpectedCondition,
        kCodeFailedTLSHandshake = 1015,
    };

    enum NetworkError {
        kNetErrDNSFailure = 1,        // DNS lookup failed
        kNetErrUnknownHost,           // DNS server doesn't know the hostname
        kNetErrTimeout,
        kNetErrInvalidURL,
        kNetErrTooManyRedirects,
        kNetErrTLSHandshakeFailed,
        kNetErrTLSCertExpired,
        kNetErrTLSCertUntrusted,
        kNetErrTLSClientCertRequired,
        kNetErrTLSClientCertRejected, // 10
        kNetErrTLSCertUnknownRoot,
        kNetErrInvalidRedirect,
    };

    enum class Role {
        Client,
        Server
    };


    struct CloseStatus {
        CloseReason reason;
        int code;
        fleece::alloc_slice message;

        bool isNormal() const {
            return reason == kWebSocketClose && (code == kCodeNormal || code == kCodeGoingAway);
        }

        const char* reasonName() const  {
            static const char* kReasonNames[] = {"WebSocket status", "errno",
                                                 "Network error", "Exception", "Unknown error"};
            DebugAssert(reason < CloseReason(5));
            return kReasonNames[reason];
        }
    };


    /** "WS" log domain for WebSocket operations */
    extern LogDomain WSLogDomain;


    using URL = fleece::alloc_slice;


    /** Abstract class representing a WebSocket connection. */
    class WebSocket : public RefCounted {
    public:
        const URL& url() const                      {return _url;}
        Role role() const                           {return _role;}
        Delegate& delegate() const                  {DebugAssert(_delegate); return *_delegate;}
        bool hasDelegate() const                    {return _delegate != nullptr;}

        virtual std::string name() const {
            return std::string(role() == Role::Server ? "<-" : "->") + (std::string)url();
        }

        /** Assigns the Delegate and opens the WebSocket. */
        void connect(Delegate *delegate);

        /** Sends a message. Callable from any thread.
            Returns false if the amount of buffered data is growing too large; the caller should
            then stop sending until it gets an onWebSocketWriteable delegate call. */
        virtual bool send(fleece::slice message, bool binary =true) =0;

        /** Closes the WebSocket. Callable from any thread. */
        virtual void close(int status =kCodeNormal, fleece::slice message =fleece::nullslice) =0;

        /** The number of WebSocket instances in memory; for leak checking */
        static std::atomic_int gInstanceCount;

        static constexpr const char *kProtocolsOption = "WS-Protocols";     // string
        static constexpr const char *kHeartbeatOption = "heartbeat";        // seconds

    protected:
        WebSocket(const URL &url, Role role);
        virtual ~WebSocket();

        /** Called by the public connect(Delegate*) method. This should open the WebSocket. */
        virtual void connect() =0;

        /** Clears the delegate; any future calls to delegate() will fail. Call after closing. */
        void clearDelegate()                        {_delegate = nullptr;}
        
    private:
        const URL _url;
        const Role _role;
        Delegate *_delegate {nullptr};
    };


    class Message : public RefCounted {
    public:
        Message(fleece::slice d, bool b)        :data(d), binary(b) {}
        Message(fleece::alloc_slice d, bool b)  :data(d), binary(b) {}

        const fleece::alloc_slice data;
        const bool binary;
    };


    /** Mostly-abstract delegate interface for a WebSocket connection.
        Receives lifecycle events and incoming WebSocket messages.
        These callbacks are made on an undefined thread managed by the WebSocketProvider! */
    class Delegate {
    public:
        virtual ~Delegate() { }

        virtual void onWebSocketStart() { }
        virtual void onWebSocketGotHTTPResponse(int status,
                                                const fleece::AllocedDict &headers) { }
        virtual void onWebSocketConnect() =0;
        virtual void onWebSocketClose(CloseStatus) =0;

        /** A message has arrived. */
        virtual void onWebSocketMessage(Message*) =0;

        /** The socket has room to send more messages. */
        virtual void onWebSocketWriteable() { }
    };

} }<|MERGE_RESOLUTION|>--- conflicted
+++ resolved
@@ -17,12 +17,8 @@
 //
 
 #pragma once
-<<<<<<< HEAD
 #include "fleece/Fleece.hh"
-=======
-#include "FleeceCpp.hh"
 #include "Error.hh"
->>>>>>> 2fc5fa2c
 #include "Logging.hh"
 #include "RefCounted.hh"
 #include <atomic>
