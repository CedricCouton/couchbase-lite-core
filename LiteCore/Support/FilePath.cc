--- conflicted
+++ resolved
@@ -356,14 +356,9 @@
             struct stat tmp_info, alt_info;
             stat_u8(tmpDir.path().c_str(), &tmp_info);
             stat_u8(nPath.path().c_str(), &alt_info);
-<<<<<<< HEAD
-            unsigned short permissions = tmp_info.st_mode & 0777;
-            valid = tmp_info.st_dev == alt_info.st_dev && (permissions & S_IWUSR);
-=======
             bool sameDeice = tmp_info.st_dev == alt_info.st_dev;
             bool hasWriteAccess = access_u8(tmpDir.path().c_str(), W_OK) == 0;
             valid = sameDeice && hasWriteAccess;
->>>>>>> 0267cc39
         }
         
         if (!valid) {
@@ -567,7 +562,6 @@
     FilePath FilePath::mkTempDir() const {
         char pathBuf[kPathBufSize];
         makePathTemplate(this, pathBuf);
-        FilePath a = FilePath(pathBuf);
         if (mkdtemp(pathBuf) == nullptr)
             error::_throwErrno();
         
