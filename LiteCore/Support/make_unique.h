//
//  make_unique.h
//  LiteCore
//
//  Created by Jens Alfke on 11/18/16.
//  Copyright © 2016 Couchbase. All rights reserved.
//
//  Copied from http://src.couchbase.org/source/xref/trunk/platform/include/platform/make_unique.h


/* -*- Mode: C++; tab-width: 4; c-basic-offset: 4; indent-tabs-mode: nil -*- */

//
// Backport of C++14's std::make_unique() to C++11
//
// Taken from llvm.org's libc++ implementation (dual licensed under
// the MIT license and the UIUC License (a BSD-like license):
// http://llvm.org/viewvc/llvm-project/libcxx/trunk/include/memory?r1=185352&r2=185351&pathrev=185352
//

#ifndef _MSC_VER
#pragma once

#if __cplusplus < 201402L

#include <memory>

namespace std
{
//    template<class T, class... Args> unique_ptr<T> make_unique(Args&&... args);     // C++14
//    template<class T>                unique_ptr<T> make_unique(size_t n);           // C++14
//}  // std


template<class _Tp>
struct __unique_if
{
    typedef std::unique_ptr<_Tp> __unique_single;
};

template<class _Tp>
struct __unique_if<_Tp[]>
{
    typedef std::unique_ptr<_Tp[]> __unique_array_unknown_bound;
};

template<class _Tp, size_t _Np>
struct __unique_if<_Tp[_Np]>
{
    typedef void __unique_array_known_bound;
};

template<class _Tp, class... _Args>
inline
typename __unique_if<_Tp>::__unique_single
make_unique(_Args&&... __args)
{
    return std::unique_ptr<_Tp>(new _Tp(std::forward<_Args>(__args)...));
}

template<class _Tp>
inline
typename __unique_if<_Tp>::__unique_array_unknown_bound
make_unique(size_t __n)
{
    typedef typename std::remove_extent<_Tp>::type _Up;
    return std::unique_ptr<_Tp>(new _Up[__n]());
}

} // end namespace std

#else
#warning make_unique.h not intended for C++14 upwards.
#endif  // __cplusplus < 201402L
<<<<<<< HEAD
#endif
=======
#endif // !_MSC_VER
>>>>>>> 5a8ab66b
<|MERGE_RESOLUTION|>--- conflicted
+++ resolved
@@ -72,8 +72,4 @@
 #else
 #warning make_unique.h not intended for C++14 upwards.
 #endif  // __cplusplus < 201402L
-<<<<<<< HEAD
-#endif
-=======
-#endif // !_MSC_VER
->>>>>>> 5a8ab66b
+#endif // !_MSC_VER